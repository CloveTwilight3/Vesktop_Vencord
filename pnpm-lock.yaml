--- conflicted
+++ resolved
@@ -82,16 +82,11 @@
     specifier: ^4.8.2
     version: 4.8.2
   typescript:
-<<<<<<< HEAD
-    specifier: ^5.2.2
-    version: 5.2.2
+    specifier: ^5.3.2
+    version: 5.3.2
   xml-formatter:
     specifier: ^3.6.0
     version: 3.6.0
-=======
-    specifier: ^5.3.2
-    version: 5.3.2
->>>>>>> fdf45472
 
 packages:
 
